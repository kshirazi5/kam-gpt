"""Streamlit entry point for the Kam-GPT conversational portfolio."""

from __future__ import annotations

import logging
import os
import re
from dataclasses import dataclass
from functools import lru_cache
from pathlib import Path
from typing import Callable, Iterable, List

from openai import OpenAI
import streamlit as st


LOGGER = logging.getLogger(__name__)

LLM_MODEL = os.getenv("OPENAI_MODEL", "gpt-4.1")
LLM_SYSTEM_PROMPT = """
You are Kam-GPT, an AI guide to data analyst and applied data science graduate student
Kamran Shirazi. Use the conversation so far and the portfolio facts below to answer with
<<<<<<< HEAD
concise, friendly guidance that highlights Kamran's experience, values, and
availability.

Portfolio facts:
- Kamran has 3+ years of experience turning messy datasets into decision-ready insights
  across telematics, healthcare, e-commerce, and automotive programs.
- He currently leads analytics initiatives for Lytx telematics operations from San Diego,
  building dashboards, optimizing SQL pipelines, and automating monitoring for KPIs.
- Previous roles include analytics work at Integra LifeSciences, Cox Automotive, and
  Amazon where he improved reporting cadences, surfaced revenue opportunities, and led
  operations teams.
- Kamran is based in San Diego, California, and collaborates seamlessly with remote
  stakeholders across the U.S.
- He values transparent collaboration, psychological safety, and data-informed decision
  making, and enjoys storytelling that empowers cross-functional partners.
=======
concise, friendly guidance that highlights Kamran's experience, values, and availability.

Portfolio facts:
- Kamran has a little over three years of professional analytics experience supporting
  teams across telematics, healthcare, e-commerce, and automotive organizations.
- His recent focus areas include business intelligence, SQL and Python automation, and
  scaling cloud data pipelines that make KPIs decision-ready.
- Kamran is based in San Diego, California, and collaborates remotely across U.S. time zones.
- He values transparent collaboration, psychological safety, and data-informed storytelling
  that helps stakeholders act quickly on insights.
>>>>>>> 1bebff99
- You can reach Kamran at kamran@example.com or connect via LinkedIn for collaboration
  opportunities.
""".strip()


@lru_cache(maxsize=1)
def _get_openai_client() -> OpenAI | None:
    """Return an OpenAI client when an API key is present."""

    if not os.getenv("OPENAI_API_KEY"):
        return None
    return OpenAI()


st.set_page_config(
    page_title="Kam-GPT",
    page_icon="🤖",
    layout="wide",
    menu_items={
        "Report a bug": "mailto:kamran@example.com",
        "About": "Kam-GPT is an AI guide to Kamran Shirazi's experience.",
    },
)


DATA_DIR = Path(__file__).resolve().parent.parent / "data"


@dataclass
class KnowledgeEntry:
    """Represents a lightweight knowledge record for rule-based responses."""

    keywords: Iterable[str]
    response_builder: Callable[[str], str]
    match_type: str = "any"

    def matches(self, normalized_text: str, tokens: set[str]) -> bool:
        """Return ``True`` when the entry should handle the prompt."""

        def _keyword_in(keyword: str) -> bool:
            if " " in keyword:
                return keyword in normalized_text
            return keyword in tokens

        if self.match_type == "all":
            return all(_keyword_in(keyword) for keyword in self.keywords)
        return any(_keyword_in(keyword) for keyword in self.keywords)


def _default_response(prompt: str) -> str:
    cleaned_prompt = prompt.strip()
    if cleaned_prompt:
        return (
            "I'm Kam-GPT, Kamran Shirazi's AI guide. I might not have a tailored answer "
            f"for “{cleaned_prompt}” yet, but you can ask about his experience, skills, "
            "favourite projects, collaboration style, values, or how to connect with him."
        )
    return (
        "I'm Kam-GPT, Kamran Shirazi's AI guide. Ask me about his experience, skills, "
        "tech stack, favourite projects, collaboration style, values, or how to connect."
    )


def _experience_response(_: str) -> str:
    return (
<<<<<<< HEAD
        "Kamran is a San Diego–based data analyst with 3+ years of experience translating "
        "messy datasets into decision-ready insights for telematics, healthcare, "
        "e-commerce, and automotive teams."
=======
        "Kamran brings 3+ years of analytics experience building dashboards, automation, "
        "and KPI monitoring for telematics, healthcare, automotive, and e-commerce teams."
>>>>>>> 1bebff99
    )


def _focus_response(_: str) -> str:
    return (
<<<<<<< HEAD
        "His recent focus areas include building Tableau and QuickSight dashboards, "
        "optimizing Snowflake and Redshift SQL pipelines, and automating monitoring for "
        "mission-critical KPIs."
=======
        "His recent focus areas include business intelligence, SQL and Python automation, "
        "and scaling Snowflake and Redshift pipelines that keep stakeholders informed."
>>>>>>> 1bebff99
    )


def _location_response(_: str) -> str:
    return (
<<<<<<< HEAD
        "Kamran is based in San Diego, California, and partners with remote stakeholders "
        "across the United States."
=======
        "Kamran is based in San Diego, California, and collaborates remotely across U.S. time zones."
>>>>>>> 1bebff99
    )


def _timeline_response(_: str) -> str:
    timeline = [
<<<<<<< HEAD
        "2024 – Leads Lytx telematics analytics to deliver executive-ready dashboards and "
        "faster KPI monitoring.",
        "2023 – Streamlined compliance and revenue reporting at Integra LifeSciences with "
        "Power BI and SQL automation.",
        "2022 – Surfaced $1.5M in incremental marketing ROI as a content performance "
        "analyst at Cox Automotive.",
        "2021 – Drove operations analytics and people leadership as an Amazon Area Manager.",
=======
        "2024 – Builds telematics analytics dashboards at Lytx via Eliassen Group.",
        "2023 – Supported contract compliance analytics at Integra LifeSciences.",
        "2022 – Drove marketing insights for Cox Automotive's content programs.",
        "2021 – Led operations and analytics as an Area Manager at Amazon.",
>>>>>>> 1bebff99
    ]
    return "\n".join(f"• {item}" for item in timeline)


def _contact_response(_: str) -> str:
    return (
        "You can reach Kamran at kamran@example.com or connect with him on LinkedIn to talk "
        "about collaboration opportunities."
    )


def _resume_response(_: str) -> str:
    return (
        "You can download Kamran's latest resume from the sidebar, which also includes a "
        "preview of the key highlights."
    )


def _linkedin_response(_: str) -> str:
    return (
        "There's a LinkedIn profile export available in the sidebar if you'd like to review "
        "Kamran's roles and accomplishments in more detail."
    )


def _projects_response(_: str) -> str:
    return (
<<<<<<< HEAD
        "He enjoys building analytics products — from executive dashboards and automated "
        "reporting pipelines to alerting workflows that keep operations teams in the loop."
=======
        "He enjoys building data products that surface actionable insights — think fleet "
        "operations dashboards, compliance scorecards, and marketing performance analyses."
>>>>>>> 1bebff99
    )


def _acknowledgement_response(_: str) -> str:
    return (
        "Happy to help! Let me know what else you'd like to learn about Kamran's "
        "experience, projects, or how he collaborates."
    )


def _skills_response(_: str) -> str:
    return (
<<<<<<< HEAD
        "Kamran works across SQL, Python, and modern data tooling like dbt, Airflow, and "
        "Snowflake. He pairs visualization platforms such as Tableau, Power BI, QuickSight, "
        "and Looker Studio with reproducible analytics workflows."
=======
        "Kamran works across SQL, Python, and modern analytics tooling like dbt, Airflow, "
        "Snowflake, Redshift, Tableau, Power BI, and QuickSight."
>>>>>>> 1bebff99
    )


def _collaboration_response(_: str) -> str:
    return (
        "He believes in transparent collaboration — partnering closely with operations, "
<<<<<<< HEAD
        "product, and business leaders to ensure analytics work drives measurable impact. "
=======
        "product, and go-to-market teams to ensure analytics deliver measurable value. "
>>>>>>> 1bebff99
        "Expect frequent demos, async updates, and thoughtful documentation."
    )


def _availability_response(_: str) -> str:
    return (
<<<<<<< HEAD
        "Kamran is open to remote-friendly analytics roles and fractional advisory "
        "engagements. He typically responds within a business day and can accommodate "
        "stakeholders across U.S. time zones."
=======
        "Kamran is open to remote-friendly analytics roles, contract projects, and "
        "fractional engagements. He typically responds within a business day across U.S. "
        "time zones."
>>>>>>> 1bebff99
    )


def _values_response(_: str) -> str:
    return (
        "He values curiosity, psychological safety, and data-informed decision making. "
        "Teams that celebrate experimentation and learn from fast feedback loops are the "
        "ones he thrives in."
    )


def _education_response(_: str) -> str:
    return (
        "Kamran is pursuing an M.S. in Applied Data Science at the University of San Diego, "
<<<<<<< HEAD
        "completed the UC Berkeley Data Analytics Bootcamp, and advanced his undergraduate "
        "studies during the COVID era."
=======
        "building on analytics coursework from UC Berkeley Extension and prior studies."
>>>>>>> 1bebff99
    )


def _impact_response(_: str) -> str:
    return (
<<<<<<< HEAD
        "Highlights include trimming KPI latency by ~40% at Lytx, surfacing $1.5M in "
        "incremental marketing ROI at Cox Automotive, and driving 20% defect reduction as "
        "an Amazon operations leader."
=======
        "Highlights include surfacing $1.5M in incremental marketing ROI, cutting KPI "
        "latency by ~40% for telematics operations, and reducing fulfillment defects by 20%."
>>>>>>> 1bebff99
    )


KNOWLEDGE_BASE: List[KnowledgeEntry] = [
    KnowledgeEntry(
        ("experience", "background", "expertise", "profile", "yourself"),
        _experience_response,
    ),
    KnowledgeEntry(
        (
            "focus",
            "specialty",
            "speciality",
            "specialities",
            "specialties",
            "interests",
            "mlops",
        ),
        _focus_response,
    ),
    KnowledgeEntry(("machine", "learning"), _focus_response, match_type="all"),
<<<<<<< HEAD
    KnowledgeEntry(("toronto", "canada", "where", "based", "location"), _location_response),
=======
    KnowledgeEntry(("san", "diego", "california", "where", "based", "location"), _location_response),
>>>>>>> 1bebff99
    KnowledgeEntry(("timeline", "history", "journey", "career"), _timeline_response),
    KnowledgeEntry(("contact", "email", "reach", "connect"), _contact_response),
    KnowledgeEntry(("project", "projects", "work", "built", "building"), _projects_response),
    KnowledgeEntry(
        (
            "ok",
            "okay",
            "cool",
            "great",
            "thanks",
            "thank",
            "awesome",
            "nice",
        ),
        _acknowledgement_response,
    ),
    KnowledgeEntry(("skill", "skills", "tech", "stack", "tools", "technology"), _skills_response),
    KnowledgeEntry(("collaborate", "collaboration", "partner", "team", "communication"), _collaboration_response),
    KnowledgeEntry(("availability", "available", "open", "hire", "hiring", "contract"), _availability_response),
    KnowledgeEntry(("values", "culture", "principles", "approach"), _values_response),
    KnowledgeEntry(("education", "degree", "school", "university", "study", "learning"), _education_response),
    KnowledgeEntry(("impact", "results", "outcome", "wins", "success", "achievement"), _impact_response),
    KnowledgeEntry(("resume", "cv"), _resume_response),
    KnowledgeEntry(("linkedin", "profile"), _linkedin_response),
]


def _normalize_prompt(prompt: str) -> tuple[str, set[str]]:
    normalized_text = re.sub(r"[^a-z0-9\s]", " ", prompt.lower()).strip()
    tokens = {token for token in normalized_text.split() if token}
    return normalized_text, tokens


def _generate_rule_based_response(prompt: str) -> str:
    """Return a rule-based response that emulates a friendly chat assistant."""

    normalized_text, tokens = _normalize_prompt(prompt)
    matched_responses: list[str] = []

    for entry in KNOWLEDGE_BASE:
        if entry.matches(normalized_text, tokens):
            response = entry.response_builder(prompt)
            if response not in matched_responses:
                matched_responses.append(response)

    if matched_responses:
        return "\n\n".join(matched_responses)
    return _default_response(prompt)


def _coalesce_llm_text(response: object) -> str:
    """Extract the text content from an OpenAI responses payload."""

    text_parts: list[str] = []
    output = getattr(response, "output", [])

    for item in output:
        if getattr(item, "type", None) != "message":
            continue
        for content in getattr(item, "content", []) or []:
            if getattr(content, "type", None) == "text":
                text_value = getattr(getattr(content, "text", None), "value", "")
                if text_value:
                    text_parts.append(text_value)

    if not text_parts and hasattr(response, "output_text"):
        return str(response.output_text)
    return "\n".join(part.strip() for part in text_parts if part).strip()


def _generate_llm_response(prompt: str, history: list[dict[str, str]]) -> str:
    """Use GPT-4.1 to create a conversational response when configured."""

    client = _get_openai_client()
    if client is None:
        return _generate_rule_based_response(prompt)

    messages = [{"role": "system", "content": LLM_SYSTEM_PROMPT}]
    for message in history:
        role = message.get("role")
        content = message.get("content")
        if role in {"user", "assistant"} and content:
            messages.append({"role": role, "content": content})

    if not messages or messages[-1].get("role") != "user":
        messages.append({"role": "user", "content": prompt})

    try:
        response = client.responses.create(
            model=LLM_MODEL,
            input=messages,
            temperature=0.3,
            max_output_tokens=600,
        )
    except Exception:  # pragma: no cover - network errors fall back gracefully
        LOGGER.exception("Falling back to rule-based response due to OpenAI failure")
        return _generate_rule_based_response(prompt)

    llm_text = _coalesce_llm_text(response)
    if not llm_text:
        return _generate_rule_based_response(prompt)
    return llm_text


def generate_response(prompt: str, history: list[dict[str, str]]) -> str:
    """Return the best available response for the current configuration."""

    if _get_openai_client() is None:
        return _generate_rule_based_response(prompt)
    return _generate_llm_response(prompt, history)


@lru_cache(maxsize=None)
def _load_document(filename: str) -> str:
    """Return the raw text for a document located in the data directory."""

    path = DATA_DIR / filename
    try:
        return path.read_text(encoding="utf-8").strip()
    except FileNotFoundError:
        LOGGER.warning("Document %s could not be found", filename)
    except OSError:
        LOGGER.exception("Unable to read document %s", filename)
    return ""


def _strip_front_matter(content: str) -> str:
    """Remove YAML front matter from markdown documents for preview rendering."""

    if content.startswith("---"):
        end_marker = content.find("\n---", 3)
        if end_marker != -1:
            return content[end_marker + 4 :].lstrip("\n")
    return content


def _render_document_controls(filename: str, label: str, description: str) -> None:
    """Render download and preview controls for a markdown document."""

    content = _load_document(filename)
    if not content:
        st.caption(f"{label} is currently unavailable.")
        return

    st.markdown(f"**{label}:** {description}")
    st.download_button(
        label=f"Download {label.lower()} (Markdown)",
        data=content,
        file_name=f"kamran-shirazi-{filename}",
        mime="text/markdown",
    )
    with st.expander(f"Preview {label.lower()}"):
        st.markdown(_strip_front_matter(content))


def render_sidebar() -> None:
    """Render supporting information and controls in the sidebar."""

    with st.sidebar:
        st.header("Meet Kamran 👋")
        st.markdown(
            """
<<<<<<< HEAD
            **Role:** Data analyst & applied data science grad student \\
            **Specialities:** Analytics ops, dashboards, SQL automation \\
=======
            **Role:** Data analyst & applied data science graduate student \\
            **Specialities:** Business intelligence, SQL/Python automation, cloud data warehousing \\
>>>>>>> 1bebff99
            **Based in:** San Diego, California
            """
        )
        st.caption("Curious what Kamran has worked on? Ask away in the chat!")

        if st.button("Reset conversation"):
            st.session_state.pop("messages", None)
            st.experimental_rerun()

        st.subheader("Documents")
        _render_document_controls(
            "resume.md",
            "Resume",
            "Download the latest copy or skim the highlights.",
        )
        _render_document_controls(
            "linkedin.md",
            "LinkedIn export",
            "Review Kamran's recent roles, education, and skills.",
        )


def render_chat_interface() -> None:
    """Render the conversational UI backed by the lightweight knowledge base."""

    st.title("Kam-GPT")
    st.subheader("Your AI guide to Kamran Shirazi")
    st.write(
        "Use the chat below to learn about Kamran's experience, favourite projects, and how "
        "he collaborates on AI initiatives."
    )

    if "messages" not in st.session_state:
        st.session_state.messages = [
            {
                "role": "assistant",
                "content": (
                    "Hi there! I'm Kam-GPT. Ask me anything about Kamran Shirazi's background, "
                    "skills, tech stack, collaboration style, or availability."
                ),
            }
        ]

    for message in st.session_state.messages:
        with st.chat_message(message["role"]):
            st.markdown(message["content"])

    if prompt := st.chat_input("Ask about Kamran's expertise"):
        st.session_state.messages.append({"role": "user", "content": prompt})
        with st.chat_message("user"):
            st.markdown(prompt)

        response = generate_response(prompt, st.session_state.messages)
        with st.chat_message("assistant"):
            st.markdown(response)
        st.session_state.messages.append({"role": "assistant", "content": response})


def main() -> None:
    """Application entry point."""

    render_sidebar()
    render_chat_interface()


if __name__ == "__main__":
    main()<|MERGE_RESOLUTION|>--- conflicted
+++ resolved
@@ -20,7 +20,6 @@
 LLM_SYSTEM_PROMPT = """
 You are Kam-GPT, an AI guide to data analyst and applied data science graduate student
 Kamran Shirazi. Use the conversation so far and the portfolio facts below to answer with
-<<<<<<< HEAD
 concise, friendly guidance that highlights Kamran's experience, values, and
 availability.
 
@@ -36,18 +35,6 @@
   stakeholders across the U.S.
 - He values transparent collaboration, psychological safety, and data-informed decision
   making, and enjoys storytelling that empowers cross-functional partners.
-=======
-concise, friendly guidance that highlights Kamran's experience, values, and availability.
-
-Portfolio facts:
-- Kamran has a little over three years of professional analytics experience supporting
-  teams across telematics, healthcare, e-commerce, and automotive organizations.
-- His recent focus areas include business intelligence, SQL and Python automation, and
-  scaling cloud data pipelines that make KPIs decision-ready.
-- Kamran is based in San Diego, California, and collaborates remotely across U.S. time zones.
-- He values transparent collaboration, psychological safety, and data-informed storytelling
-  that helps stakeholders act quickly on insights.
->>>>>>> 1bebff99
 - You can reach Kamran at kamran@example.com or connect via LinkedIn for collaboration
   opportunities.
 """.strip()
@@ -113,44 +100,28 @@
 
 def _experience_response(_: str) -> str:
     return (
-<<<<<<< HEAD
         "Kamran is a San Diego–based data analyst with 3+ years of experience translating "
         "messy datasets into decision-ready insights for telematics, healthcare, "
         "e-commerce, and automotive teams."
-=======
-        "Kamran brings 3+ years of analytics experience building dashboards, automation, "
-        "and KPI monitoring for telematics, healthcare, automotive, and e-commerce teams."
->>>>>>> 1bebff99
     )
 
 
 def _focus_response(_: str) -> str:
     return (
-<<<<<<< HEAD
-        "His recent focus areas include building Tableau and QuickSight dashboards, "
-        "optimizing Snowflake and Redshift SQL pipelines, and automating monitoring for "
-        "mission-critical KPIs."
-=======
         "His recent focus areas include business intelligence, SQL and Python automation, "
         "and scaling Snowflake and Redshift pipelines that keep stakeholders informed."
->>>>>>> 1bebff99
     )
 
 
 def _location_response(_: str) -> str:
     return (
-<<<<<<< HEAD
         "Kamran is based in San Diego, California, and partners with remote stakeholders "
         "across the United States."
-=======
-        "Kamran is based in San Diego, California, and collaborates remotely across U.S. time zones."
->>>>>>> 1bebff99
     )
 
 
 def _timeline_response(_: str) -> str:
     timeline = [
-<<<<<<< HEAD
         "2024 – Leads Lytx telematics analytics to deliver executive-ready dashboards and "
         "faster KPI monitoring.",
         "2023 – Streamlined compliance and revenue reporting at Integra LifeSciences with "
@@ -158,12 +129,6 @@
         "2022 – Surfaced $1.5M in incremental marketing ROI as a content performance "
         "analyst at Cox Automotive.",
         "2021 – Drove operations analytics and people leadership as an Amazon Area Manager.",
-=======
-        "2024 – Builds telematics analytics dashboards at Lytx via Eliassen Group.",
-        "2023 – Supported contract compliance analytics at Integra LifeSciences.",
-        "2022 – Drove marketing insights for Cox Automotive's content programs.",
-        "2021 – Led operations and analytics as an Area Manager at Amazon.",
->>>>>>> 1bebff99
     ]
     return "\n".join(f"• {item}" for item in timeline)
 
@@ -191,13 +156,8 @@
 
 def _projects_response(_: str) -> str:
     return (
-<<<<<<< HEAD
-        "He enjoys building analytics products — from executive dashboards and automated "
-        "reporting pipelines to alerting workflows that keep operations teams in the loop."
-=======
         "He enjoys building data products that surface actionable insights — think fleet "
         "operations dashboards, compliance scorecards, and marketing performance analyses."
->>>>>>> 1bebff99
     )
 
 
@@ -210,40 +170,25 @@
 
 def _skills_response(_: str) -> str:
     return (
-<<<<<<< HEAD
         "Kamran works across SQL, Python, and modern data tooling like dbt, Airflow, and "
         "Snowflake. He pairs visualization platforms such as Tableau, Power BI, QuickSight, "
         "and Looker Studio with reproducible analytics workflows."
-=======
-        "Kamran works across SQL, Python, and modern analytics tooling like dbt, Airflow, "
-        "Snowflake, Redshift, Tableau, Power BI, and QuickSight."
->>>>>>> 1bebff99
     )
 
 
 def _collaboration_response(_: str) -> str:
     return (
         "He believes in transparent collaboration — partnering closely with operations, "
-<<<<<<< HEAD
         "product, and business leaders to ensure analytics work drives measurable impact. "
-=======
-        "product, and go-to-market teams to ensure analytics deliver measurable value. "
->>>>>>> 1bebff99
         "Expect frequent demos, async updates, and thoughtful documentation."
     )
 
 
 def _availability_response(_: str) -> str:
     return (
-<<<<<<< HEAD
-        "Kamran is open to remote-friendly analytics roles and fractional advisory "
-        "engagements. He typically responds within a business day and can accommodate "
-        "stakeholders across U.S. time zones."
-=======
         "Kamran is open to remote-friendly analytics roles, contract projects, and "
         "fractional engagements. He typically responds within a business day across U.S. "
         "time zones."
->>>>>>> 1bebff99
     )
 
 
@@ -258,25 +203,16 @@
 def _education_response(_: str) -> str:
     return (
         "Kamran is pursuing an M.S. in Applied Data Science at the University of San Diego, "
-<<<<<<< HEAD
         "completed the UC Berkeley Data Analytics Bootcamp, and advanced his undergraduate "
         "studies during the COVID era."
-=======
-        "building on analytics coursework from UC Berkeley Extension and prior studies."
->>>>>>> 1bebff99
     )
 
 
 def _impact_response(_: str) -> str:
     return (
-<<<<<<< HEAD
         "Highlights include trimming KPI latency by ~40% at Lytx, surfacing $1.5M in "
         "incremental marketing ROI at Cox Automotive, and driving 20% defect reduction as "
         "an Amazon operations leader."
-=======
-        "Highlights include surfacing $1.5M in incremental marketing ROI, cutting KPI "
-        "latency by ~40% for telematics operations, and reducing fulfillment defects by 20%."
->>>>>>> 1bebff99
     )
 
 
@@ -298,11 +234,7 @@
         _focus_response,
     ),
     KnowledgeEntry(("machine", "learning"), _focus_response, match_type="all"),
-<<<<<<< HEAD
-    KnowledgeEntry(("toronto", "canada", "where", "based", "location"), _location_response),
-=======
     KnowledgeEntry(("san", "diego", "california", "where", "based", "location"), _location_response),
->>>>>>> 1bebff99
     KnowledgeEntry(("timeline", "history", "journey", "career"), _timeline_response),
     KnowledgeEntry(("contact", "email", "reach", "connect"), _contact_response),
     KnowledgeEntry(("project", "projects", "work", "built", "building"), _projects_response),
@@ -465,13 +397,8 @@
         st.header("Meet Kamran 👋")
         st.markdown(
             """
-<<<<<<< HEAD
-            **Role:** Data analyst & applied data science grad student \\
-            **Specialities:** Analytics ops, dashboards, SQL automation \\
-=======
             **Role:** Data analyst & applied data science graduate student \\
             **Specialities:** Business intelligence, SQL/Python automation, cloud data warehousing \\
->>>>>>> 1bebff99
             **Based in:** San Diego, California
             """
         )
